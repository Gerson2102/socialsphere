--- conflicted
+++ resolved
@@ -167,7 +167,6 @@
 
     // Then try to create DAO as deployer (should panic)
     start_cheat_caller_address(dao_builder.contract_address, deployer);
-<<<<<<< HEAD
     dao_builder.create_dao('AnotherDAO', 'Another Description', 60, 'different_salt');
 }
 
@@ -318,7 +317,5 @@
 
     // Try to resume when already resumed - should panic
     dao_builder.resume_creation();
-=======
     dao_builder.create_dao('AnotherDAO', 'Another Description', 60, 'different_salt');    
->>>>>>> dda79f76
 }
<<<<<<< HEAD
use DaoBuilder::DAODeployed;
use contract::dao_builder::{DaoBuilder, IDaoBuilderDispatcher, IDaoBuilderDispatcherTrait};
use contract::dao_core::{IDaoCoreDispatcher, IDaoCoreDispatcherTrait};
use core::num::traits::Zero;
use core::serde::Serde;
use snforge_std::{
    ContractClassTrait, DeclareResultTrait, EventSpyAssertionsTrait, declare, spy_events,
    start_cheat_block_timestamp, start_cheat_caller_address, stop_cheat_caller_address,
};
use starknet::ContractAddress;
=======
use starknet::ContractAddress;
use snforge_std::{
    declare, ContractClassTrait, DeclareResultTrait, start_cheat_caller_address,
    stop_cheat_caller_address, start_cheat_block_timestamp, spy_events, EventSpyAssertionsTrait,
};
use core::num::traits::Zero;
use core::serde::Serde;

use contract::dao_builder::{
    IDaoBuilderDispatcher, IDaoBuilderDispatcherTrait, DaoBuilder, DAOCreationState,
};
use DaoBuilder::{DAODeployed};
use contract::dao_core::{IDaoCoreDispatcher, IDaoCoreDispatcherTrait};
>>>>>>> 18303f7a

fn setup_dao_builder() -> (IDaoBuilderDispatcher, ContractAddress, ContractAddress, u64) {
    let owner: ContractAddress = 'owner'.try_into().unwrap();
    let deployer: ContractAddress = 'deployer'.try_into().unwrap();
    let initial_timestamp: u64 = 1000;

    // Declare DaoCore and DaoBuilder
    let dao_core_class = declare("DaoCore").unwrap().contract_class();
    let dao_core_class_hash = dao_core_class.class_hash;
    let dao_builder_class = declare("DaoBuilder").unwrap().contract_class();
    let mut constructor_calldata = array![];
    dao_core_class_hash.serialize(ref constructor_calldata);
    owner.serialize(ref constructor_calldata);
    let (dao_builder_address, _) = dao_builder_class.deploy(@constructor_calldata).unwrap();
    let dao_builder = IDaoBuilderDispatcher { contract_address: dao_builder_address };

    // Set timestamp
    start_cheat_block_timestamp(dao_builder_address, initial_timestamp);

    (dao_builder, owner, deployer, initial_timestamp)
}


#[test]
fn test_create_dao_success() {
    // Setup
    let (dao_builder, _, deployer, _) = setup_dao_builder();
    start_cheat_caller_address(dao_builder.contract_address, deployer);

    // Test data
    let dao_name: felt252 = 'TestDAO';
    let dao_description: felt252 = 'Test DAO Description';
    let dao_quorum: felt252 = 50;
    let salt: felt252 = 'unique_salt_123';

    // Test
    let dao_address = dao_builder.create_dao(dao_name, dao_description, dao_quorum, salt);
    assert(dao_address.is_non_zero(), 'DAO address should not be zero');
    stop_cheat_caller_address(dao_builder.contract_address);
}

#[test]
fn test_dao_deployed_event_emission() {
    // Setup
    let (dao_builder, _, deployer, initial_timestamp) = setup_dao_builder();
    start_cheat_caller_address(dao_builder.contract_address, deployer);
    let mut spy = spy_events();

    // Test data
    let dao_name: felt252 = 'TestDAO';
    let dao_description: felt252 = 'Test DAO Description';
    let dao_quorum: felt252 = 50;
    let salt: felt252 = 'unique_salt_123';

    // Test
    let dao_address = dao_builder.create_dao(dao_name, dao_description, dao_quorum, salt);

    let expected_events = array![
        (
            dao_builder.contract_address,
            DaoBuilder::Event::DAODeployed(
                DAODeployed {
                    index: 0,
                    deployer: deployer,
                    deployed_at: initial_timestamp,
                    dao_address: dao_address,
                },
            ),
        ),
    ];
    spy.assert_emitted(@expected_events);
    stop_cheat_caller_address(dao_builder.contract_address);
}

#[test]
fn test_dao_count_increments_after_creation() {
    // Setup
    let (dao_builder, _, deployer, _) = setup_dao_builder();
    start_cheat_caller_address(dao_builder.contract_address, deployer);

    // Test data
    let dao_name: felt252 = 'TestDAO';
    let dao_description: felt252 = 'Test DAO Description';
    let dao_quorum: felt252 = 50;
    let salt: felt252 = 'unique_salt_123';

    // Test
    let initial_dao_count = dao_builder.get_dao_count();
    dao_builder.create_dao(dao_name, dao_description, dao_quorum, salt);
    let new_dao_count = dao_builder.get_dao_count();

    assert(new_dao_count == initial_dao_count + 1, 'DAO count should increment');
    stop_cheat_caller_address(dao_builder.contract_address);
}

#[test]
fn test_dao_metadata_retrieval() {
    // Setup
    let (dao_builder, _, deployer, initial_timestamp) = setup_dao_builder();
    start_cheat_caller_address(dao_builder.contract_address, deployer);

    // Test data
    let dao_name: felt252 = 'TestDAO';
    let dao_description: felt252 = 'Test DAO Description';
    let dao_quorum: felt252 = 50;
    let salt: felt252 = 'unique_salt_123';

    // Test
    let dao_address = dao_builder.create_dao(dao_name, dao_description, dao_quorum, salt);
    let retrieved_dao = dao_builder.get_dao_by_address(dao_address);

    assert(retrieved_dao.index == 0, 'DAO index should be 0');
    assert(retrieved_dao.address == dao_address, 'DAO address should match');
    assert(retrieved_dao.deployer == deployer, 'DAO deployer should match');
    assert(retrieved_dao.deployed_at == initial_timestamp, 'DAO deployed_at should match');
    stop_cheat_caller_address(dao_builder.contract_address);
}

#[test]
fn test_dao_core_initialization() {
    // Setup
    let (dao_builder, _, deployer, _) = setup_dao_builder();
    start_cheat_caller_address(dao_builder.contract_address, deployer);

    // Test data
    let dao_name: felt252 = 'TestDAO';
    let dao_description: felt252 = 'Test DAO Description';
    let dao_quorum: felt252 = 50;
    let salt: felt252 = 'unique_salt_123';

    // Test
    let dao_address = dao_builder.create_dao(dao_name, dao_description, dao_quorum, salt);
    let dao_core = IDaoCoreDispatcher { contract_address: dao_address };

    let retrieved_name = dao_core.get_dao_name();
    assert(retrieved_name == dao_name, 'DAO name should match');

    let dao_owner = dao_core.get_owner();
    assert(dao_owner == deployer, 'DAO owner should be deployer');
    stop_cheat_caller_address(dao_builder.contract_address);
}


#[test]
#[should_panic(expected: ('Dao Creation Paused',))]
fn test_create_dao_while_paused_fails() {
    // Setup
    let (dao_builder, owner, deployer, _) = setup_dao_builder();

    // First pause creation
    start_cheat_caller_address(dao_builder.contract_address, owner);
    dao_builder.pause_creation();
    stop_cheat_caller_address(dao_builder.contract_address);

    // Then try to create DAO as deployer (should panic)
    start_cheat_caller_address(dao_builder.contract_address, deployer);
    dao_builder.create_dao('AnotherDAO', 'Another Description', 60, 'different_salt');
<<<<<<< HEAD
=======
}

#[test]
fn test_pause_creation_success() {
    // Setup
    let (dao_builder, owner, _, _) = setup_dao_builder();
    start_cheat_caller_address(dao_builder.contract_address, owner);

    // Test
    let result = dao_builder.pause_creation();
    assert(result == true, 'Pause creation should be true');

    let state = dao_builder.get_dao_creation_state();
    assert(state == DAOCreationState::CREATIONPAUSED, 'State should be paused');

    stop_cheat_caller_address(dao_builder.contract_address);
}

#[test]
fn test_pause_creation_emits_event() {
    // Setup
    let (dao_builder, owner, _, initial_timestamp) = setup_dao_builder();
    start_cheat_caller_address(dao_builder.contract_address, owner);
    let mut spy = spy_events();

    // Test
    dao_builder.pause_creation();

    let expected_events = array![
        (
            dao_builder.contract_address,
            DaoBuilder::Event::CreationStateChanged(
                DaoBuilder::CreationStateChanged {
                    new_state: DAOCreationState::CREATIONPAUSED,
                    state_changed_at: initial_timestamp,
                },
            ),
        ),
    ];
    spy.assert_emitted(@expected_events);
    stop_cheat_caller_address(dao_builder.contract_address);
}

#[test]
#[should_panic(expected: ('Caller is not the owner',))]
fn test_pause_creation_non_owner_fails() {
    // Setup
    let (dao_builder, _, deployer, _) = setup_dao_builder();
    start_cheat_caller_address(dao_builder.contract_address, deployer);

    // Test - should panic
    dao_builder.pause_creation();
}

#[test]
#[should_panic(expected: ('Creation already paused',))]
fn test_pause_creation_already_paused_fails() {
    // Setup
    let (dao_builder, owner, _, _) = setup_dao_builder();
    start_cheat_caller_address(dao_builder.contract_address, owner);

    // First pause
    dao_builder.pause_creation();

    // Try to pause again - should panic
    dao_builder.pause_creation();
}

#[test]
fn test_resume_creation_success() {
    // Setup
    let (dao_builder, owner, _, _) = setup_dao_builder();
    start_cheat_caller_address(dao_builder.contract_address, owner);

    // First pause
    dao_builder.pause_creation();

    // Test resume
    let result = dao_builder.resume_creation();
    assert(result == true, 'Resume creation should be true');

    let state = dao_builder.get_dao_creation_state();
    assert(state == DAOCreationState::CREATIONRESUMED, 'State should be resumed');

    stop_cheat_caller_address(dao_builder.contract_address);
}

#[test]
fn test_resume_creation_emits_event() {
    // Setup
    let (dao_builder, owner, _, initial_timestamp) = setup_dao_builder();
    start_cheat_caller_address(dao_builder.contract_address, owner);
    let mut spy = spy_events();

    // First pause
    dao_builder.pause_creation();

    // Test resume
    dao_builder.resume_creation();

    let expected_events = array![
        (
            dao_builder.contract_address,
            DaoBuilder::Event::CreationStateChanged(
                DaoBuilder::CreationStateChanged {
                    new_state: DAOCreationState::CREATIONPAUSED,
                    state_changed_at: initial_timestamp,
                },
            ),
        ),
        (
            dao_builder.contract_address,
            DaoBuilder::Event::CreationStateChanged(
                DaoBuilder::CreationStateChanged {
                    new_state: DAOCreationState::CREATIONRESUMED,
                    state_changed_at: initial_timestamp,
                },
            ),
        ),
    ];
    spy.assert_emitted(@expected_events);
    stop_cheat_caller_address(dao_builder.contract_address);
}

#[test]
#[should_panic(expected: ('Caller is not the owner',))]
fn test_resume_creation_non_owner_fails() {
    // Setup
    let (dao_builder, owner, deployer, _) = setup_dao_builder();

    // First pause as owner
    start_cheat_caller_address(dao_builder.contract_address, owner);
    dao_builder.pause_creation();
    stop_cheat_caller_address(dao_builder.contract_address);

    // Try to resume as non-owner - should panic
    start_cheat_caller_address(dao_builder.contract_address, deployer);
    dao_builder.resume_creation();
}

#[test]
#[should_panic(expected: ('Creation already resumed',))]
fn test_resume_creation_already_resumed_fails() {
    // Setup
    let (dao_builder, owner, _, _) = setup_dao_builder();
    start_cheat_caller_address(dao_builder.contract_address, owner);

    // Try to resume when already resumed - should panic
    dao_builder.resume_creation();
    dao_builder.create_dao('AnotherDAO', 'Another Description', 60, 'different_salt');    
>>>>>>> 18303f7a
}<|MERGE_RESOLUTION|>--- conflicted
+++ resolved
@@ -1,29 +1,16 @@
-<<<<<<< HEAD
-use DaoBuilder::DAODeployed;
-use contract::dao_builder::{DaoBuilder, IDaoBuilderDispatcher, IDaoBuilderDispatcherTrait};
-use contract::dao_core::{IDaoCoreDispatcher, IDaoCoreDispatcherTrait};
-use core::num::traits::Zero;
-use core::serde::Serde;
-use snforge_std::{
-    ContractClassTrait, DeclareResultTrait, EventSpyAssertionsTrait, declare, spy_events,
-    start_cheat_block_timestamp, start_cheat_caller_address, stop_cheat_caller_address,
-};
-use starknet::ContractAddress;
-=======
 use starknet::ContractAddress;
 use snforge_std::{
     declare, ContractClassTrait, DeclareResultTrait, start_cheat_caller_address,
     stop_cheat_caller_address, start_cheat_block_timestamp, spy_events, EventSpyAssertionsTrait,
 };
+use DaoBuilder::DAODeployed;
+use contract::dao_core::{IDaoCoreDispatcher, IDaoCoreDispatcherTrait};
 use core::num::traits::Zero;
 use core::serde::Serde;
 
 use contract::dao_builder::{
     IDaoBuilderDispatcher, IDaoBuilderDispatcherTrait, DaoBuilder, DAOCreationState,
 };
-use DaoBuilder::{DAODeployed};
-use contract::dao_core::{IDaoCoreDispatcher, IDaoCoreDispatcherTrait};
->>>>>>> 18303f7a
 
 fn setup_dao_builder() -> (IDaoBuilderDispatcher, ContractAddress, ContractAddress, u64) {
     let owner: ContractAddress = 'owner'.try_into().unwrap();
@@ -181,8 +168,6 @@
     // Then try to create DAO as deployer (should panic)
     start_cheat_caller_address(dao_builder.contract_address, deployer);
     dao_builder.create_dao('AnotherDAO', 'Another Description', 60, 'different_salt');
-<<<<<<< HEAD
-=======
 }
 
 #[test]
@@ -333,5 +318,4 @@
     // Try to resume when already resumed - should panic
     dao_builder.resume_creation();
     dao_builder.create_dao('AnotherDAO', 'Another Description', 60, 'different_salt');    
->>>>>>> 18303f7a
 }
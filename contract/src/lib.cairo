//mod governance;
<<<<<<< HEAD
pub mod IGovernanceModule;
=======
pub mod activity_weight_module;
>>>>>>> 160e22ff
pub mod dao_builder;
pub mod dao_core;
pub mod dao_treasury;
pub mod types;<|MERGE_RESOLUTION|>--- conflicted
+++ resolved
@@ -1,10 +1,7 @@
 //mod governance;
-<<<<<<< HEAD
 pub mod IGovernanceModule;
-=======
-pub mod activity_weight_module;
->>>>>>> 160e22ff
 pub mod dao_builder;
 pub mod dao_core;
 pub mod dao_treasury;
-pub mod types;+pub mod types;
+pub mod activity_weight_module;

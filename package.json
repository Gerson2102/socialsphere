--- conflicted
+++ resolved
@@ -9,13 +9,6 @@
     "lint": "next lint"
   },
   "dependencies": {
-<<<<<<< HEAD
-    "@next/font": "^14.2.15",
-    "next": "15.1.0",
-    "react": "^19.0.0",
-    "react-dom": "^19.0.0",
-    "react-icons": "^5.4.0"
-=======
     "@radix-ui/react-avatar": "^1.1.2",
     "@radix-ui/react-dialog": "^1.1.3",
     "@radix-ui/react-separator": "^1.1.1",
@@ -28,9 +21,9 @@
     "next": "15.1.0",
     "react": "^19.0.0",
     "react-dom": "^19.0.0",
+    "react-icons": "^5.4.0",
     "tailwind-merge": "^2.5.5",
     "tailwindcss-animate": "^1.0.7"
->>>>>>> e2835d59
   },
   "devDependencies": {
     "@eslint/eslintrc": "^3",
@@ -39,11 +32,7 @@
     "@types/react-dom": "^19",
     "eslint": "^9",
     "eslint-config-next": "15.1.0",
-<<<<<<< HEAD
-    "postcss": "^8",
-=======
     "postcss": "^8.4.49",
->>>>>>> e2835d59
     "tailwindcss": "^3.4.1",
     "typescript": "^5"
   }

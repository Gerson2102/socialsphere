import type { Metadata } from "next";
import { Geist_Mono, Space_Grotesk, Inter } from "next/font/google";
import "./globals.css";
<<<<<<< HEAD
import "@/app/globals.css";

=======
import { SidebarProvider, SidebarTrigger } from "@/components/ui/sidebar";
import { SocialSphereSidebar } from "@/components/social-sphere-sidebar";
import CommunityBanner from "@/components/community-banner";
import Navbar from '@/components/navbar-item-component'; 
>>>>>>> c474f1ec

const geistMono = Geist_Mono({
  variable: "--font-geist-mono",
  subsets: ["latin"],
});

const spaceGrotesk = Space_Grotesk({
  variable: "--font-space-grotesk",
  subsets: ["latin"],
});

const inter = Inter({
  variable: "--font-inter",
  subsets: ["latin"],
});

export const metadata: Metadata = {
  title: "Social Sphere",
  description: "A social platform",
};

export default function RootLayout({
  children,
}: {
  children: React.ReactNode;
}) {
  return (
    <html lang="en">
      <body
        className={`${inter.variable} ${spaceGrotesk.variable} ${geistMono.variable}`}
      >
        {children}
      </body>
    </html>
  );
}<|MERGE_RESOLUTION|>--- conflicted
+++ resolved
@@ -1,15 +1,8 @@
 import type { Metadata } from "next";
 import { Geist_Mono, Space_Grotesk, Inter } from "next/font/google";
 import "./globals.css";
-<<<<<<< HEAD
 import "@/app/globals.css";
 
-=======
-import { SidebarProvider, SidebarTrigger } from "@/components/ui/sidebar";
-import { SocialSphereSidebar } from "@/components/social-sphere-sidebar";
-import CommunityBanner from "@/components/community-banner";
-import Navbar from '@/components/navbar-item-component'; 
->>>>>>> c474f1ec
 
 const geistMono = Geist_Mono({
   variable: "--font-geist-mono",

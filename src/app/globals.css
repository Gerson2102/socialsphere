--- conflicted
+++ resolved
@@ -8,10 +8,10 @@
 
 @layer base {
   :root {
-<<<<<<< HEAD
+
     --background: #EEEEEE;
     --foreground: #232931;
-=======
+
     --background: 0 0% 100%;
     --foreground: 0 0% 3.9%;
     --card: 0 0% 100%;
@@ -79,7 +79,7 @@
     --sidebar-accent-foreground: 240 4.8% 95.9%;
     --sidebar-border: 240 3.7% 15.9%;
     --sidebar-ring: 217.2 91.2% 59.8%;
->>>>>>> cd52fa97
+
   }
 }
 

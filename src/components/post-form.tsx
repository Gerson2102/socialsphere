--- conflicted
+++ resolved
@@ -51,35 +51,6 @@
       else setDislikes((prev) => prev + 1);
     }
   };
-<<<<<<< HEAD
-  
-  interface PostDataProp {
-    data: PostData;
-  }
-  
-  export const PostComponent: React.FC<PostDataProp> = ({ data }) => {
-    return (
-      <div className="max-w-2xl mx-auto p-4 sm:p-6 bg-secondary rounded-xl shadow-lg">
-        <div className="flex items-center mb-4 sm:mb-6  bg-background/20 rounded-3xl p-2">
-          <img
-            src="https://www.shutterstock.com/image-vector/user-profile-icon-vector-avatar-600nw-2247726673.jpg"
-            alt="User Avatar"
-            className="w-10 h-10 sm:w-12 sm:h-12 rounded-full object-cover border-2 border-[#4ECCA3]"
-          />
-          <div className="ml-4 w-full">
-            <div className="flex items-center w-full justify-between">
-              <h2 className="text-[#EEEE] font-bold text-xs sm:text-sm">
-                Default User Name
-              </h2>
-              <span className="text-[#EEEE] text-xs sm:text-sm me-2">member</span>
-            </div>
-          </div>
-        </div>
-        <div className="mb-4">
-          <span className="inline-block bg-primary text-white px-2 sm:px-3 py-1 rounded-full text-xs sm:text-sm font-semibold">
-            {data.category}
-          </span>
-=======
 
   const handleComment = () => {
     if (newComment.trim()) {
@@ -109,12 +80,12 @@
   };
 
   return (
-    <div className="max-w-2xl mx-auto p-4 sm:p-6 bg-[#2C3161] rounded-xl shadow-lg">
-      <div className="flex items-center mb-4 sm:mb-6 bg-[#EEEEEE] bg-opacity-30 rounded-3xl p-2">
+    <div className="max-w-2xl mx-auto p-4 sm:p-6 bg-secondary rounded-xl shadow-lg">
+      <div className="flex items-center mb-4 sm:mb-6 bg-background/20 bg-opacity-30 rounded-3xl p-2">
         <img
           src="https://www.shutterstock.com/image-vector/user-profile-icon-vector-avatar-600nw-2247726673.jpg"
           alt="User Avatar"
-          className="w-10 h-10 sm:w-12 sm:h-12 rounded-full object-cover border-2 border-[#4ECCA3]"
+          className="w-10 h-10 sm:w-12 sm:h-12 rounded-full object-cover border-2 border-secondary"
         />
         <div className="ml-4 w-full">
           <div className="flex items-center w-full justify-between">
@@ -151,7 +122,6 @@
           >
             <Send className="h-4 w-4" />
           </Button>
->>>>>>> 33d83270
         </div>
 
         {/* Comments List */}
@@ -173,13 +143,6 @@
             </div>
           ))}
         </div>
-<<<<<<< HEAD
-        <div className="mb-6">
-          <textarea
-            className="text-white w-full h-32 sm:h-64 rounded-lg shadow-md p-4 resize-none bg-background/20 focus:outline-none focus:border-[#4ECCA3]"
-            placeholder="Enter your text here..."
-          ></textarea>
-=======
       </div>
       <div className="flex items-center gap-4 my-4 w-full">
         <div className="flex items-center gap-2 px-3 rounded-2xl bg-[#F7F7F7] bg-opacity-30">
@@ -206,7 +169,6 @@
             <ChevronDown size={16} />
             {/* {dislikes > 0 && <span>{dislikes}</span>} */}
           </Button>
->>>>>>> 33d83270
         </div>
 
         <Button
